--- conflicted
+++ resolved
@@ -1385,10 +1385,48 @@
         # Add perturbation to the opd
         self.opd += perturbation
 
-<<<<<<< HEAD
     def _apply_field_dependence_model(self, reference='global'):
         """Apply field dependence model for OTE wavefront error spatial variation.
-=======
+
+        Includes SM field-dependent model for OTE wavefront error as a function of field angle and SM pose amplitude,
+        and model for field-dependence of a nominal (perfectly aligned) OTE.
+
+        Updates self.opd based on V2V3 coordinates and amplitude of SM pose.
+        """
+
+        # Model field dependence for the nominal OTE, based on Code V model coefficients
+        perturbation = self._get_field_dependence_nominal_ote(reference=reference)
+        self.opd += perturbation
+
+        # Model field dependence from any misalignment of the secondary mirror
+        if self.v2v3 is None:
+            return
+        else:
+            dx = -(self.v2v3[0] - self.ote_control_point[0]).to(
+                u.rad).value  # NEGATIVE SIGN B/C TELFER'S FIELD ANGLE COORD. SYSTEM IS (X,Y) = (-V2,V3)
+            dy = (self.v2v3[1] - self.ote_control_point[1]).to(u.rad).value
+
+            z_coeffs = self._get_zernike_coeffs_from_smif(dx, dy, **kwargs)
+
+            perturbation = poppy.zernike.opd_from_zernikes(z_coeffs, npix=1024,
+                                                           basis=poppy.zernike.hexike_basis_wss, aperture=self.amplitude)
+
+            perturbation[~np.isfinite(perturbation)] = 0.0
+
+            self.opd += -perturbation * 1e-6
+
+            self.opd_header['HISTORY'] = 'Applied SMIF field-dependent aberrations:'
+            self.opd_header['HISTORY'] = ('SMIF_H3: {}'.format(z_coeffs[3]))
+            self.opd_header['HISTORY'] = ('SMIF_H4: {}'.format(z_coeffs[4]))
+            self.opd_header['HISTORY'] = ('SMIF_H5: {}'.format(z_coeffs[5]))
+            self.opd_header['HISTORY'] = ('SMIF_H6: {}'.format(z_coeffs[6]))
+            self.opd_header['HISTORY'] = ('SMIF_H7: {}'.format(z_coeffs[7]))
+            self.opd_header['HISTORY'] = ('SMIF_H8: {}'.format(z_coeffs[8]))
+            self.opd_header['HISTORY'] = ('Field point (x,y): ({})'.format(self.v2v3))
+            self.opd_header['HISTORY'] = (
+                'Control point: {} ({})'.format(self.control_point_fieldpoint.upper(), self.ote_control_point))
+            self.opd_header['HISTORY'] = ('Delta x/y: {} {} (radians))'.format(dx, dy))
+
     def _get_zernike_coeffs_from_smif(self, dx=0., dy=0.):
         '''     
         Apply Secondary Mirror field dependence based on SM pose and field angle.
@@ -1439,18 +1477,6 @@
     
         return coeffs
         
-        
-    def _apply_sm_field_dependence_model(self, **kwargs):
-        """
-        Apply SM field-dependent model for OTE wavefront error as a function of field angle and SM pose amplitude.
->>>>>>> 97ab35a5
-
-        Updates self.opd based on V2V3 coordinates and amplitude of SM pose.
-        """
-<<<<<<< HEAD
-
-        perturbation = self._get_field_dependence_nominal_ote(reference=reference)
-        self.opd += perturbation
 
     def _get_field_dependence_nominal_ote(self, reference='global'):
         """Calculate field dependence model for OTE wavefront error spatial variation.
@@ -1627,34 +1653,7 @@
                                                        basis=poppy.zernike.zernike_basis_faster,
                                                        outside=0)
         return perturbation
-=======
->>>>>>> 97ab35a5
-
-        if self.v2v3 is None:
-            return
-        else:
-            dx =-(self.v2v3[0] - self.ote_control_point[0]).to(u.rad).value # NEGATIVE SIGN B/C TELFER'S FIELD ANGLE COORD. SYSTEM IS (X,Y) = (-V2,V3)
-            dy = (self.v2v3[1] - self.ote_control_point[1]).to(u.rad).value
-
-            z_coeffs = self._get_zernike_coeffs_from_smif(dx, dy, **kwargs)
-
-            perturbation =  poppy.zernike.opd_from_zernikes(z_coeffs, npix=1024, 
-                                                    basis=poppy.zernike.hexike_basis_wss, aperture=self.amplitude)
-
-            perturbation[~np.isfinite(perturbation)] = 0.0
-
-            self.opd += -perturbation*1e-6
-            
-            self.opd_header['HISTORY'] = 'Applied SMIF field-dependent aberrations:'
-            self.opd_header['HISTORY'] = ('SMIF_H3: {}'.format(z_coeffs[3]))
-            self.opd_header['HISTORY'] = ('SMIF_H4: {}'.format(z_coeffs[4]))
-            self.opd_header['HISTORY'] = ('SMIF_H5: {}'.format(z_coeffs[5]))
-            self.opd_header['HISTORY'] = ('SMIF_H6: {}'.format(z_coeffs[6]))
-            self.opd_header['HISTORY'] = ('SMIF_H7: {}'.format(z_coeffs[7]))
-            self.opd_header['HISTORY'] = ('SMIF_H8: {}'.format(z_coeffs[8]))
-            self.opd_header['HISTORY'] = ('Field point (x,y): ({})'.format(self.v2v3))
-            self.opd_header['HISTORY'] = ('Control point: {} ({})'.format(self.control_point_fieldpoint.upper(), self.ote_control_point))
-            self.opd_header['HISTORY'] = ('Delta x/y: {} {} (radians))'.format(dx, dy))
+        
 
 
         
@@ -2287,7 +2286,7 @@
         if not np.all(self._global_zernike_coeffs == 0):
             self._apply_global_zernikes()
             
-        self._apply_sm_field_dependence_model()
+        self._apply_field_dependence_model()
 
 
     def apply_frill_drift(self, amplitude=None, random=False, case='BOL', delay_update=False):

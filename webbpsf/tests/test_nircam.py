import copy
import logging
import os

import astropy.io.fits as fits
import matplotlib.pyplot as plt
import numpy as np
import pytest

import webbpsf

from .. import webbpsf_core
from .test_errorhandling import _exception_message_starts_with
from .test_webbpsf import do_test_set_position_from_siaf, do_test_source_offset, generic_output_test

_log = logging.getLogger('test_webbpsf')
_log.addHandler(logging.NullHandler())


# ------------------    NIRCam Tests    ----------------------------


def _close_enough(a, b):
    # 1.5% variance accomodates the differences between the various NRC detectors in each channel
    return np.isclose(a, b, rtol=0.015)


def test_nircam():
    return generic_output_test('NIRCam')


def test_nircam_source_offset_00():
    return do_test_source_offset('NIRCam', theta=0.0, monochromatic=2e-6)


def test_nircam_source_offset_45():
    return do_test_source_offset('NIRCam', theta=45.0, monochromatic=2e-6)


def test_nircam_set_siaf():
    return do_test_set_position_from_siaf(
        'NIRCam', ['NRCA5_SUB160', 'NRCA3_DHSPIL_SUB96', 'NRCA5_MASKLWB_F300M', 'NRCA2_TAMASK210R']
    )


def test_nircam_blc_circ_45():
    return do_test_nircam_blc(kind='circular', angle=45)


def test_nircam_blc_circ_0():
    return do_test_nircam_blc(kind='circular', angle=0)


def test_nircam_blc_wedge_0(**kwargs):
    return do_test_nircam_blc(kind='linear', angle=0, **kwargs)


def test_nircam_blc_wedge_45(**kwargs):
    return do_test_nircam_blc(kind='linear', angle=-45, **kwargs)


# The test setup for this one is not quite right yet
#  See https://github.com/mperrin/webbpsf/issues/30
#  and https://github.com/mperrin/poppy/issues/29
@pytest.mark.xfail
def test_nircam_SAMC(oversample=4):
    _log.info('Comparing semi-analytic and direct FFT calculations for NIRCam coronagraphy')
    nc = webbpsf_core.NIRCam()

    nc.pupilopd = None
    nc.filter = 'F212N'
    nc.image_mask = 'MASK210R'
    nc.pupil_mask = 'CIRCLYOT'
    nc.options['output_mode'] = 'Detector'

    psf_sam = nc.calc_psf(oversample=oversample, nlambda=1)  # should use semi-analytic coronagraph method by default.
    nc.options['no_sam'] = True
    psf_fft = nc.calc_psf(oversample=oversample, nlambda=1)

    maxdiff = np.abs(psf_fft[0].data - psf_sam[0].data).max()
    _log.info('Max difference between results: {0} cts/pixel'.format(maxdiff))
    assert maxdiff < 1e-7

    # The pixel by pixel difference should be small:
    maxdiff = np.abs(psf_fft[0].data - psf_sam[0].data).max()
    # print "Max difference between results: ", maxdiff
    assert maxdiff < 1e-7

    # and the overall flux difference should be small also:
    if oversample <= 4:
        thresh = 1e-4
    elif oversample == 6:
        thresh = 5e-5
    elif oversample >= 8:
        thresh = 4e-6
    else:
        raise NotImplementedError("Don't know what threshold to use for oversample=" + str(oversample))

    # What is a reasonable degree of agreement between the SAM and classical FFT based approaches?
    # Here are the results for total intensity that I get in the two cases, for varying degrees of
    # oversampling:

    # Oversampling          sum(SAM)        sum(FFT)    Ratio
    #    2                  3.213e-4        4.383e-3    13.6
    #    4                  1.494e-5        3.693e-4    24.7
    #    6                  2.856e-5        1.117e-4     3.92
    #    8                  1.494e-5        5.741e-5     3.84
    #   16                  1.655e-5        2.266e-5     1.37
    #   20                  1.596e-5        1.965e-5     1.23

    assert False

    assert np.abs(psf_sam[0].data.sum() - psf_fft[0].data.sum()) < thresh


def do_test_nircam_blc(clobber=False, kind='circular', angle=0, save=False, display=False, outputdir=None):
    """Test NIRCam BLC coronagraphs

    Compute BLC PSFs on axis and offset and check the values against the expectation.
    Note that the 'correct' values are just prior calculations with WebbPSF; the purpose of
    this routine is just to check for basic functionality of the code and consistency with
    prior results. See the validate_* tests instead for validation against independent
    models of JWST coronagraphy performance - that is NOT what we're trying to do here.

    """

    nc = webbpsf_core.NIRCam()
    nc.pupilopd = None

    nc, ote = webbpsf.enable_adjustable_ote(nc)
    ote._include_nominal_field_dep = False  # disable OTE field dependence model for this test
    # for consistency with expected values prepared before that model existed

    nc.filter = 'F210M'
    offsets = [0, 0.25, 0.50]
    if kind == 'circular':
        nc.image_mask = 'MASK210R'
        nc.pupil_mask = 'CIRCLYOT'
        fn = 'm210r'
        expected_total_fluxes = [1.84e-5, 0.0240, 0.1376]  # Based on a prior calculation with WebbPSF
        # values updated slightly for Rev W aperture results
        # Updated 2019-05-02 for coron WFE - changes from [1.35e-5, 0.0240, 0.1376] to [1.84e-5, 0.0240, 0.1376]
    else:
        nc.image_mask = 'MASKSWB'
        nc.pupil_mask = 'WEDGELYOT'
        nc.options['bar_offset'] = 0  # For consistency with how this test was developed
        # FIXME update the expected fluxes for the offset positions
        # which are now the default.
        fn = 'mswb'
        if angle == 0:
            expected_total_fluxes = [3.71e-6, 0.0628, 0.1449]  # Based on a prior calculation with WebbPSF
            # Updated 2019-05-02 for coron WFE - changes from [2.09e-6, .0415, 0.1442] to [3.71e-6, .0628, 0.1449]
        elif angle == 45 or angle == -45:
            expected_total_fluxes = [3.71e-6, 0.0221, 0.1192]  # Based on a prior calculation
            # Updated 2016-09-29 for Rev W results - slight change from 0.1171 to 0.1176
            # Updated 2018-02-20 for recoded MASKSWB - changes from 0.0219 to 0.0220; 0.1176 to 0.1192 ??
            # Updated 2019-05-02 for coron WFE - changes from [2.09e-6, 0.0220, 0.1192] to [3.71e-6, 0.0221, 0.1192]
        else:
            raise ValueError("Don't know how to check fluxes for angle={0}".format(angle))

    # If you change either of the following, the expected flux values will need to be updated:
    nlam = 1
    oversample = 4

    if outputdir is None:
        import tempfile

        outputdir = tempfile.gettempdir()

    if display:
        nc.display()
        plt.figure()

    # for offset in [0]:
    for offset, exp_flux in zip(offsets, expected_total_fluxes):  # np.linspace(0.0, 0.5, nsteps):
        nc.options['source_offset_theta'] = angle
        nc.options['source_offset_r'] = offset

        fnout = os.path.join(outputdir, 'test_nircam_%s_t%d_r%.2f.fits' % (fn, angle, offset))

        # We can save the outputs; this is not recommended or useful for general testing but is
        # helpful when/if debugging this test routine itself.
        if not os.path.exists(fnout) or clobber:
            psf = nc.calc_psf(
                oversample=oversample, nlambda=nlam, save_intermediates=False, display=display
            )  # , monochromatic=10.65e-6)
            if save:
                plt.savefig(fnout + '.pdf')
                psf.writeto(fnout, clobber=clobber)
        else:
            psf = fits.open(fnout)
        totflux = psf[0].data.sum()

        # print("Offset: {}    Expected Flux: {}  Calc Flux: {}".format(offset,exp_flux,totflux))

        # FIXME tolerance temporarily increased to 1% in final flux, to allow for using
        # regular propagation rather than semi-analytic. See poppy issue #169
        assert_string = (
            f'Total flux {totflux} is out of tolerance relative to expectations '
            f'{exp_flux}, for offset={offset}, angle={angle}'
        )
        assert (
            abs(totflux - exp_flux) < 1e-4
        ), assert_string
        # assert( abs(totflux - exp_flux) < 1e-2 )
        _log.info('File {0} has the expected total flux based on prior reference calculation: {1}'.format(fnout, totflux))

    # _log.info("Lots of test files output as test_nircam_*.fits")


def test_nircam_get_detector():
    nc = webbpsf_core.NIRCam()

    detname = nc.detector
    assert detname == 'NRCA1'


def test_nircam_auto_pixelscale():
    # This test now uses approximate equality in all the checks, to accomodate the fact that
    # NIRCam pixel scales are drawn directly from SIAF for the aperture, and thus vary for each detector/
    nc = webbpsf_core.NIRCam()

    nc.filter = 'F200W'
    assert _close_enough(nc.pixelscale, nc._pixelscale_short)
    assert nc.channel == 'short'

    # auto switch to long
    nc.filter = 'F444W'
    assert _close_enough(nc.pixelscale, nc._pixelscale_long)
    assert nc.channel == 'long'

    # and it can switch back to short:
    nc.filter = 'F200W'
    assert _close_enough(nc.pixelscale, nc._pixelscale_short)
    assert nc.channel == 'short'

    nc.pixelscale = 0.0123  # user is allowed to set something custom
    nc.filter = 'F444W'
    assert nc.pixelscale == 0.0123  # and that persists & overrides the default switching.

    # back to standard scale
    nc.pixelscale = nc._pixelscale_long
    # switch short again
    nc.filter = 'F212N'
    assert _close_enough(nc.pixelscale, nc._pixelscale_short)
    assert nc.channel == 'short'

    # And test we can switch based on detector names too
    nc.detector = 'NRCA5'
    assert _close_enough(nc.pixelscale, nc._pixelscale_long)
    assert nc.channel == 'long'

    nc.detector = 'NRCB1'
    assert _close_enough(nc.pixelscale, nc._pixelscale_short)
    assert nc.channel == 'short'

    nc.detector = 'NRCA3'
    assert _close_enough(nc.pixelscale, nc._pixelscale_short)
    assert nc.channel == 'short'

    nc.auto_channel = False
    # now we can switch filters and nothing else should change:
    nc.filter = 'F480M'
    assert _close_enough(nc.pixelscale, nc._pixelscale_short)
    assert nc.channel == 'short'

    # but changing the detector explicitly always updates pixelscale, regardless
    # of auto_channel being False

    nc.detector = 'NRCA5'
    assert _close_enough(nc.pixelscale, nc._pixelscale_long)
    assert nc.channel == 'long'


def test_validate_nircam_wavelengths():
    # Same as above test: allow for up to 1.5% variance between NIRCam detectors in each channel

    nc = webbpsf_core.NIRCam()

    # wavelengths fit on shortwave channel -> no exception
    nc.filter = 'F200W'
    nc._validate_config(wavelengths=np.linspace(nc.SHORT_WAVELENGTH_MIN, nc.SHORT_WAVELENGTH_MAX, 3))
    assert _close_enough(nc.pixelscale, nc._pixelscale_short)

    # short wave is selected but user tries a long wave calculation
    with pytest.raises(RuntimeError) as excinfo:
        nc._validate_config(wavelengths=np.linspace(nc.LONG_WAVELENGTH_MIN + 1e-6, nc.LONG_WAVELENGTH_MAX, 3))
    assert _exception_message_starts_with(excinfo, 'The requested wavelengths are too long for NIRCam short wave channel')

    # wavelengths fit on long channel -> no exception
    nc.filter = 'F444W'
    nc._validate_config(wavelengths=np.linspace(nc.LONG_WAVELENGTH_MIN, nc.LONG_WAVELENGTH_MAX, 3))
    assert _close_enough(nc.pixelscale, nc._pixelscale_long)

    # long wave is selected but user tries a short  wave calculation
    with pytest.raises(RuntimeError) as excinfo:
        nc._validate_config(wavelengths=np.linspace(nc.SHORT_WAVELENGTH_MIN + 1e-8, nc.SHORT_WAVELENGTH_MAX, 3))
    assert _exception_message_starts_with(excinfo, 'The requested wavelengths are too short for NIRCam long wave channel')

    # too short or long for NIRCAM at all
    with pytest.raises(RuntimeError) as excinfo:
        nc._validate_config(wavelengths=np.linspace(nc.SHORT_WAVELENGTH_MIN - 1e-6, nc.SHORT_WAVELENGTH_MIN, 3))
    assert _exception_message_starts_with(excinfo, 'The requested wavelengths are too short to be imaged with NIRCam')

    with pytest.raises(RuntimeError) as excinfo:
        nc._validate_config(wavelengths=np.linspace(nc.LONG_WAVELENGTH_MAX, nc.LONG_WAVELENGTH_MAX + 1e-6, 3))
    assert _exception_message_starts_with(excinfo, 'The requested wavelengths are too long to be imaged with NIRCam')


def test_nircam_coron_unocculted(plot=False):
    """NIRCam with lyot mask but not an occulter
    See https://github.com/mperrin/webbpsf/issues/157
    """

    nc = webbpsf_core.NIRCam()
    nc.pupilopd = None
    nc.filter = 'F212N'
    nc.pupil_mask = 'WEDGELYOT'
    nc.image_mask = None

    if plot:
        nc.display()

    psf = nc.calc_psf(monochromatic=2.12e-6)
    return psf


def test_defocus(fov_arcsec=1, display=False):
    """Test we can apply a defocus to a PSF
    via either a weak lens, or via the options dict,
    and we get consistent results either way.

    Note this is now an *inexact* comparison, because the weak lenses now include non-ideal effects,
    in particular field dependent astigmatism

    Test for #59 among other things
    """
    nrc = webbpsf_core.NIRCam()
    nrc.set_position_from_aperture_name('NRCA3_FP1')
    nrc.pupilopd = None
    nrc.include_si_wfe = False

    # Calculate defocus with a weak lens
    nrc.pupil_mask = 'WEAK LENS +4'
    psf = nrc.calc_psf(nlambda=1, fov_arcsec=fov_arcsec, oversample=1, display=False, add_distortion=False)

    # Calculate equivalent via the options structure
    nrc.pupil_mask = None
    nrc.options['defocus_waves'] = 3.9024  # as measured
    nrc.options['defocus_wavelength'] = 2.12e-6
    psf_2 = nrc.calc_psf(nlambda=1, fov_arcsec=fov_arcsec, oversample=1, display=False, add_distortion=False)

    assert np.allclose(
        psf[0].data, psf_2[0].data, atol=1e-4
    ), "Defocused PSFs calculated two ways don't agree as precisely as expected"

    if display:
        import webbpsf

        plt.figure()
        webbpsf.display_psf(psf)
        plt.figure()
        webbpsf.display_psf(psf_2)


def test_ways_to_specify_weak_lenses():
    """There are multiple ways to specify combinations of weak lenses. Test they work as expected."""

    testcases = (
        # FILTER  PUPIL   EXPECTED_DEFOCUS
        # Test methods directly specifying a single element
        ('F212N', 'WLM8', 'WLM8'),
        ('F200W', 'WLP8', 'WLP8'),
        ('F187N', 'WLP8', 'WLP8'),
        # Note WLP4 can be specified as filter or pupil element or both
        ('WLP4', 'WLP4', 'WLP4'),
        (None, 'WLP4', 'WLP4'),
        ('WLP4', None, 'WLP4'),
        # Test methods directly specifying a pair of elements stacked together
        ('WLP4', 'WLM8', 'WLM4'),
        ('WLP4', 'WLP8', 'WLP12'),
        # Test methods using virtual pupil elements WLM4 and WLP12
        ('WLP4', 'WLM4', 'WLM4'),
        ('WLP4', 'WLP12', 'WLP12'),
        ('F212N', 'WLM4', 'WLM4'),
        ('F212N', 'WLP12', 'WLP12'),
    )

    nrc = webbpsf_core.NIRCam()
    nrc.pupilopd = None  # irrelevant for this test and slows it down
    nrc.include_si_wfe = False  # irrelevant for this test and slows it down
    for filt, pup, expected in testcases:
        nrc.pupil_mask = pup
        if filt is not None:
            nrc.filter = filt

        assert expected in [
            p.name for p in nrc.get_optical_system().planes
        ], 'Optical system did not contain expected plane {} for {}, {}'.format(expected, filt, pup)


def test_nircam_coron_wfe_offset(fov_pix=15, oversample=2, fit_gaussian=True):
    """
    Test offset of LW coronagraphic PSF w.r.t. wavelength due to optical wedge dispersion.
    Option to fit a Gaussian to PSF core in order to better determine peak position.
    Difference from 2.5 to 3.3 um should be ~0.025mm.
    Difference from 3.3 to 5.0 um should be ~0.021mm.
    """

    # Disable Gaussian fit if astropy not installed
    if fit_gaussian:
        try:
            from astropy.modeling import fitting, models
        except ImportError:
            fit_gaussian = False

    # Ensure oversample to >1 no Gaussian fitting
    if fit_gaussian is False:
        oversample = 2 if oversample < 2 else oversample
        rtol = 0.2
    else:
        rtol = 0.1

    # Set up an off-axis coronagraphic PSF
    inst = webbpsf_core.NIRCam()
    inst.filter = 'F335M'
    inst.pupil_mask = 'CIRCLYOT'
    inst.image_mask = None
    inst.include_si_wfe = True
    inst.options['jitter'] = None

    # size of an oversampled pixel in mm (detector pixels are 18um)
    mm_per_pix = 18e-3 / oversample

    # Investigate the differences between three wavelengths
    warr = np.array([2.5, 3.3, 5.0])

    # Find PSF position for each wavelength
    yloc = []
    for w in warr:
        hdul = inst.calc_psf(monochromatic=w * 1e-6, oversample=oversample, add_distortion=False, fov_pixels=fov_pix)

        # Vertical image cross section of oversampled PSF
        im = hdul[0].data
        sh = im.shape
        xvals = mm_per_pix * (np.arange(sh[0]) - sh[0] / 2)
        yvals = im[:, int(sh[1] / 2)]

        # Fit 1D Gaussian to vertical cross section of PSF
        if fit_gaussian:
            # Create Gaussian model fit of PSF core to determine y offset
            g_init = models.Gaussian1D(amplitude=yvals.max(), mean=0, stddev=0.01)
            fit_g = fitting.LevMarLSQFitter()
            g = fit_g(g_init, xvals, yvals)
            yloc.append(g.mean.value)
        else:
            # Just use PSF max location
            yloc.append(xvals[yvals == yvals.max()][0])
    yloc = np.array(yloc)

    # Difference from 2.5 to 3.3 um should be ~0.025mm
    diff_25_33 = np.abs(yloc[0] - yloc[1])
    assert np.allclose(
        diff_25_33, 0.025, rtol=rtol
    ), 'PSF shift between {:.2f} and {:.2f} um of {:.3f} mm does not match expected value (~0.025 mm).'.format(
        warr[1], warr[0], diff_25_33
    )
    # Difference from 3.3 to 5.0 um should be ~0.020mm
    diff_50_33 = np.abs(yloc[2] - yloc[1])
    assert np.allclose(
        diff_50_33, 0.021, rtol=rtol
    ), 'PSF shift between {:.2f} and {:.2f} um of {:.3f} mm does not match expected value (~0.021 mm).'.format(
        warr[1], warr[2], diff_50_33
    )


def test_nircam_auto_aperturename():
    """
    Test that correct apertures are chosen depending on channel, module, detector, mode, etc.
    """

    nc = webbpsf_core.NIRCam()

    nc.filter = 'F200W'
    assert nc.aperturename == 'NRCA1_FULL'

    # auto switch to long
    nc.filter = 'F444W'
    assert nc.aperturename == 'NRCA5_FULL'

    # and it can switch back to short
    nc.filter = 'F200W'
    assert nc.aperturename == 'NRCA1_FULL'

    # user is allowed to set custom something
    nc.aperturename = 'NRCA3_SUB400P'
    assert nc.aperturename == 'NRCA3_SUB400P'
    assert nc.detector == 'NRCA3'
    # switching to a different SW filter should not change apname
    nc.filter = 'F212N'
    assert nc.aperturename == 'NRCA3_SUB400P'
    assert nc.detector == 'NRCA3'

    # changing detector will update apname
    nc.detector = 'NRCB5'
    assert nc.aperturename == 'NRCB5_FULL'

    # and switch it back to A1
    nc.detector = 'NRCA1'
    assert nc.aperturename == 'NRCA1_FULL'

    # check Lyot stop modes but no coronagraphic occulter
    nc.pupil_mask = 'CIRCLYOT'
    assert (nc.aperturename == 'NRCA2_FULL_WEDGE_RND') or (nc.aperturename == 'NRCA2_FULL_MASK210R')
    nc.pupil_mask = 'MASKRND'
    assert (nc.aperturename == 'NRCA2_FULL_WEDGE_RND') or (nc.aperturename == 'NRCA2_FULL_MASK210R')
    # if we switch to LW we should get an aperture on A5
    nc.detector = 'NRCA5'
    assert nc.aperturename == 'NRCA5_FULL_WEDGE_RND'

    # Add in coronagraphic occulter
    nc.image_mask = 'MASK210R'
    assert nc.aperturename == 'NRCA2_FULL_MASK210R'

    # Change to LW A
    nc.filter = 'F444W'
    nc.image_mask = 'MASK430R'
    assert nc.aperturename == 'NRCA5_FULL_MASK430R'
    nc.image_mask = None
    assert (nc.aperturename == 'NRCA5_FULL_WEDGE_RND') or (nc.aperturename == 'NRCA5_FULL_MASK335R')
    nc.pupil_mask = 'WEDGELYOT'
    assert (nc.aperturename == 'NRCA5_FULL_WEDGE_BAR') or (nc.aperturename == 'NRCA5_FULL_MASKLWB')

    # Switch back to LW imaging
    nc.pupil_mask = None
    assert nc.aperturename == 'NRCA5_FULL'
    # Switch back to SW imaging
    nc.filter = 'F200W'
    assert nc.aperturename == 'NRCA1_FULL'

    # Turn off auto_aperturename
    nc.auto_aperturename = False
    # now we can switch filters and apname should not change
    nc.filter = 'F480M'
    assert nc.aperturename == 'NRCA1_FULL'

    # but changing the detector explicitly always updates apname
    nc.detector = 'NRCA5'
    assert nc.aperturename == 'NRCA5_FULL'

    # Test the ability to set arbitrary apertures by name, using a representative subset
    names = ['NRCA1_FULL', 'NRCA3_FP1', 'NRCA2_FP4MIMF', 'NRCB2_FP3MIMF', 'NRCB5_FULL', 'NRCB5_TAMASK430R']

    for apname in names:
        nc.set_position_from_aperture_name(apname)
        # CHeck aperture name and detector name
        assert nc.aperturename == apname, 'Aperture name did not match'
        assert nc.detector == apname.split('_')[0], 'Detector name did not match'

        # check the detector positions match (to integer pixel precision)
        assert nc.detector_position[0] == int(
            nc.siaf[apname].XSciRef
        ), f'Aperture XSci did not match for {apname}: {nc.detector_position}, {nc.siaf[apname].XSciRef} '
        assert nc.detector_position[1] == int(
            nc.siaf[apname].YSciRef
        ), f'Aperture YSci did not match for {apname}: {nc.detector_position}, {nc.siaf[apname].YSciRef} '

    # Test that switching any detector sets to the FULL aperture for that.
    for det in nc.detector_list:
        nc.detector = det
        assert nc.aperturename == f'{det}_FULL'


def test_coron_shift(offset_npix_x=4, offset_npix_y=-3, plot=False):
    """Test that the two different ways of specifying an offset coronagraphic PSF yield consistent results.
    We can compute an offset PSF either by offsetting the source ('source_offset_{x/y}') or
    by offsetting the coronagraph mask in the opposite direction ('coron_offset_{x/y}').

    Test this by computing an offset PSF in both ways, and checking that the output results are consistent.
    """

    # Make two NIRCam instances, identical instrument config
    nrc1 = webbpsf.NIRCam()
    nrc1.image_mask = 'MASK335R'
    nrc1.pupil_mask = 'MASKRND'
    nrc1.filter = 'F335M'
    nrc2 = copy.deepcopy(nrc1)

    # Set one up to use source_offset and the other to use coron_shift
    offset_x = nrc1.pixelscale * offset_npix_x
    nrc1.options['source_offset_x'] = offset_x
    nrc2.options['coron_shift_x'] = -offset_x  # Note opposite sign convention!

    offset_y = nrc1.pixelscale * offset_npix_y
    nrc1.options['source_offset_y'] = offset_y
    nrc2.options['coron_shift_y'] = -offset_y  # Note opposite sign convention!

    # Compute PSFs
    psf1, waves1 = nrc1.calc_psf(monochromatic=3.3e-6, fov_pixels=101, add_distortion=False, return_intermediates=True)
    psf2, waves2 = nrc2.calc_psf(monochromatic=3.3e-6, fov_pixels=101, add_distortion=False, return_intermediates=True)

    # Register the one using coron_shift to align with the one that used source_offset
    shifted_psf2 = copy.deepcopy(psf2)
    shifted_psf2[1].data = np.roll(shifted_psf2[1].data, offset_npix_y, axis=0)
    shifted_psf2[1].data = np.roll(shifted_psf2[1].data, offset_npix_x, axis=1)

    # Cut out the central region of the image
    #  (we want to discard the edge regions where the np.roll will wrap around)
    cutout_1 = psf1[1].data[25:75, 25:75]
    cutout_2 = shifted_psf2[1].data[25:75, 25:75]

    if plot:
        fig, axes = plt.subplots(figsize=(16, 9), ncols=2)
        webbpsf.display_psf(
            psf1, ax=axes[0], vmax=1e-4, ext=1, title='Using source_offset', colorbar_orientation='horizontal'
        )
        webbpsf.display_psf(
            shifted_psf2, ax=axes[1], vmax=1e-4, ext=1, title='Using coron_shift', colorbar_orientation='horizontal'
        )
        for ax in axes:
            ax.axvline(offset_x, ls='--', color='blue')
            ax.axhline(offset_y, ls='--', color='blue')
            ax.axvline(0, ls='-', color='cyan')
            ax.axhline(0, ls='-', color='cyan')

    # Check the two ways of computing this yield consistent results
    assert np.isclose(cutout_1.sum(), cutout_2.sum()), 'PSF cutout sums should be consistent'

    assert np.allclose(cutout_1, cutout_2), 'PSF cutouts should be consistent'


def test_coron_extra_lyot_plane():
    # Test adding the optional output of the WFE prior to the Lyot stop plane
    nrc = webbpsf_core.NIRCam()
    nrc.pupil_mask = 'MASKLWB'
    nrc.image_mask = 'MASKLWB'
    nrc.filter = 'F460M'

    psf, planes = nrc.calc_psf(nlambda=1, return_intermediates=True, display=True)

    nrc.options['coron_include_pre_lyot_plane'] = True
    psf2, planes2 = nrc.calc_psf(nlambda=1, return_intermediates=True, display=True)

    assert len(planes2) == len(planes) + 1, 'There should be an added plane for coron_include_pre_lyot_plane'
    assert np.allclose(psf[0].data, psf2[0].data), 'The PSF output should be the same either way'


def test_ways_to_specify_detectors():
    nrc = webbpsf_core.NIRCam()

    nrc.detector = 'NRCALONG'
    assert nrc.detector == 'NRCA5', 'NRCALONG should be synonymous to NRCA5'

    nrc.detector = 'nrcblong'
<<<<<<< HEAD
    assert nrc.detector == 'NRCB5', 'nrcblong should be synonymous to nrcb5'
=======
    assert nrc.detector == 'NRCB5', "nrcblong should be synonymous to nrcb5"


def test_dhs():
    """Basic test that it's possible to calculate a PSF for one of the NIRCam DHS subapertures"""
    nrc = webbpsf_core.NIRCam()

    nrc.pupil_mask = 'DHS_07'

    psf = nrc.calc_psf(monochromatic=2e-6)

    assert isinstance(psf, fits.HDUList), "the returned PSF should be a FITS HDUList"
    assert 0.03 < psf[0].data.sum() < 0.05, "a DHS aperture should have low throughput around a few percent"
>>>>>>> 5d521c94
<|MERGE_RESOLUTION|>--- conflicted
+++ resolved
@@ -652,10 +652,8 @@
     assert nrc.detector == 'NRCA5', 'NRCALONG should be synonymous to NRCA5'
 
     nrc.detector = 'nrcblong'
-<<<<<<< HEAD
+
     assert nrc.detector == 'NRCB5', 'nrcblong should be synonymous to nrcb5'
-=======
-    assert nrc.detector == 'NRCB5', "nrcblong should be synonymous to nrcb5"
 
 
 def test_dhs():
@@ -667,5 +665,4 @@
     psf = nrc.calc_psf(monochromatic=2e-6)
 
     assert isinstance(psf, fits.HDUList), "the returned PSF should be a FITS HDUList"
-    assert 0.03 < psf[0].data.sum() < 0.05, "a DHS aperture should have low throughput around a few percent"
->>>>>>> 5d521c94
+    assert 0.03 < psf[0].data.sum() < 0.05, "a DHS aperture should have low throughput around a few percent"
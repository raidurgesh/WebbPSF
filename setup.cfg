[metadata]
name = webbpsf
description = 'Creates simulated point spread functions for the James Webb Space Telescope'
long_description = (this placeholder string will be replaced automatically with webbpsf's top-level docstring.)
include_package_data=True
author = Association of Universities for Research in Astronomy
author_email = help@stsci.edu
license = BSD
license_file = LICENSE.md
url = http://webbpsf.readthedocs.io/
edit_on_github = False
github_project = spacetelescope/webbpsf

# Python code quality checker
[flake8]
exclude: .git,__pycache__, test*
max-line-length = 120

[options]
zip_safe = False
packages = find:
install_requires =
    numpy>=1.17.0
    scipy>=1.4.0
    matplotlib>=3.0.0
    astropy>=4.0.0
    photutils>=0.6.0
<<<<<<< HEAD
    poppy==0.9.2
    jwxml>=0.3.0
=======
    poppy>=0.9.1
>>>>>>> 340237de
    pysiaf>=0.9.0
python_requires = >=3.6
setup_requires = setuptools_scm

[options.extras_require]
test =
    pytest
    pytest-astropy
docs =
    nbsphinx
    stsci_rtd_theme
    sphinx-astropy
    sphinx_rtd_theme
    sphinx-automodapi
    sphinx-issues

[options.package_data]
* = *.fits, *.csv
webbpsf.tests = data/*

[tool:pytest]
minversion = 2.2
norecursedirs = build docs/_build
testpaths = webbpsf docs
astropy_header = true
doctest_plus = enabled
text_file_format = rst
addopts = -p no:warnings

[coverage:run]
source = webbpsf
omit =
   webbpsf/conftest*
   webbpsf/cython_version*
   webbpsf/setup_package*
   webbpsf/*/setup_package*
   webbpsf/*/*/setup_package*
   webbpsf/tests/*
   webbpsf/*/tests/*
   webbpsf/*/*/tests/*
   webbpsf/version*
   */webbpsf/conftest*
   */webbpsf/cython_version*
   */webbpsf/setup_package*
   */webbpsf/*/setup_package*
   */webbpsf/*/*/setup_package*
   */webbpsf/tests/*
   */webbpsf/*/tests/*
   */webbpsf/*/*/tests/*
   */webbpsf/version*

[coverage:report]
exclude_lines =
   # Have to re-enable the standard pragma
   pragma: no cover

   # Don't complain about packages we have installed
   except ImportError

   # Don't complain if tests don't hit assertions
   raise AssertionError
   raise NotImplementedError

   # Don't complain about script hooks
   def main\(.*\):

   # Ignore branches that don't pertain to this version of Python
   pragma: py{ignore_python_version}
omit =
   webbpsf/conftest*
   webbpsf/cython_version*
   webbpsf/setup_package*
   webbpsf/*/setup_package*
   webbpsf/*/*/setup_package*
   webbpsf/tests/*
   webbpsf/*/tests/*
   webbpsf/*/*/tests/*
   webbpsf/version*
   */webbpsf/conftest*
   */webbpsf/cython_version*
   */webbpsf/setup_package*
   */webbpsf/*/setup_package*
   */webbpsf/*/*/setup_package*
   */webbpsf/tests/*
   */webbpsf/*/tests/*
   */webbpsf/*/*/tests/*
   */webbpsf/version*<|MERGE_RESOLUTION|>--- conflicted
+++ resolved
@@ -25,12 +25,7 @@
     matplotlib>=3.0.0
     astropy>=4.0.0
     photutils>=0.6.0
-<<<<<<< HEAD
-    poppy==0.9.2
-    jwxml>=0.3.0
-=======
     poppy>=0.9.1
->>>>>>> 340237de
     pysiaf>=0.9.0
 python_requires = >=3.6
 setup_requires = setuptools_scm

name: CI

on: [push, pull_request]

jobs:
  tests:
    name: ${{ matrix.name }}
    runs-on: ${{ matrix.os }}
    strategy:
      fail-fast: false
      matrix:
        include:

          - name: Coverage test in Python 3
<<<<<<< HEAD
            os: macos-latest
            python: 3.8
            toxenv: py38-poppydev-pysiafdev-cov
=======
            os: ubuntu-latest
            python: 3.9
            toxenv: py39-poppydev-pysiafdev-cov
>>>>>>> dbc630fb

          - name: Check for Sphinx doc build errors
            os: macos-latest
            python: 3.8
            toxenv: docbuild

          - name: Try Astropy development version
            os: macos-latest
            python: 3.8
            toxenv: py38-astropydev-test

          - name: Try latest versions of all dependencies
<<<<<<< HEAD
            os: macos-latest
            python: 3.8
            toxenv: py38-latest-test

          - name: Try minimum supported versions
            os: macos-latest
            python: 3.6
            toxenv: py36-legacy36-test
=======
            os: ubuntu-latest
            python: 3.9
            toxenv: py39-latest-test

          - name: Try minimum supported versions
            os: ubuntu-latest
            python: 3.7
            toxenv: py37-legacy37-test
>>>>>>> dbc630fb

          - name: Try released POPPY and PySIAF
            os: macos-latest
            python: 3.7
            toxenv: py37-stable-test
            continue-on-error: 'true'

    steps:
    - name: Checkout code
      uses: actions/checkout@v2
      with:
        fetch-depth: 0

    - name: Fix Conda permissions on macOS
      run: sudo chown -R $UID $CONDA
      if: matrix.os == 'macos-latest'

    - name: Set up Python ${{ matrix.python }}
      uses: actions/setup-python@v2
      with:
        python-version: ${{ matrix.python }}

    - name: Install Python dependencies
      run: pip install tox tox-conda>=0.2

    - name: Get WebbPSF Data
      run: | # Get WebbPSF data files (just a subset of the full 250 MB!) and set up environment variable
           wget https://stsci.box.com/shared/static/60dyd6xgax2nb5nzaepng1kp20q89k34.gz -O /tmp/minimal-webbpsf-data.tar.gz
           tar -xzvf /tmp/minimal-webbpsf-data.tar.gz
           echo "WEBBPSF_PATH=${{github.workspace}}/webbpsf-data" >> $GITHUB_ENV

    - name: Check conda info
      run: conda info

    - name: Run tests with requirements file
      if: ${{ contains(matrix.toxenv,'-latest') }}
      run: |
        cp $RUNNER_WORKSPACE/webbpsf/requirements.txt /tmp/
        tox -e ${{ matrix.toxenv }}

    - name: Run tests
      if: ${{ matrix.continue-on-error == null && contains(matrix.toxenv,'-latest') != true }}
      run: tox -e ${{ matrix.toxenv }}

    - name: Run tests and allow failures
      if: matrix.continue-on-error
      continue-on-error: true
      run: tox -e ${{ matrix.toxenv }}

    - name: Upload coverage to codecov
      if: ${{ contains(matrix.toxenv,'-cov') }}
      uses: codecov/codecov-action@v2
      with:
        file: ./coverage.xml<|MERGE_RESOLUTION|>--- conflicted
+++ resolved
@@ -12,15 +12,9 @@
         include:
 
           - name: Coverage test in Python 3
-<<<<<<< HEAD
-            os: macos-latest
-            python: 3.8
-            toxenv: py38-poppydev-pysiafdev-cov
-=======
             os: ubuntu-latest
             python: 3.9
             toxenv: py39-poppydev-pysiafdev-cov
->>>>>>> dbc630fb
 
           - name: Check for Sphinx doc build errors
             os: macos-latest
@@ -33,16 +27,6 @@
             toxenv: py38-astropydev-test
 
           - name: Try latest versions of all dependencies
-<<<<<<< HEAD
-            os: macos-latest
-            python: 3.8
-            toxenv: py38-latest-test
-
-          - name: Try minimum supported versions
-            os: macos-latest
-            python: 3.6
-            toxenv: py36-legacy36-test
-=======
             os: ubuntu-latest
             python: 3.9
             toxenv: py39-latest-test
@@ -51,7 +35,6 @@
             os: ubuntu-latest
             python: 3.7
             toxenv: py37-legacy37-test
->>>>>>> dbc630fb
 
           - name: Try released POPPY and PySIAF
             os: macos-latest
